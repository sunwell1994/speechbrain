--- conflicted
+++ resolved
@@ -91,30 +91,6 @@
         )
 
 
-<<<<<<< HEAD
-saver = sb.utils.checkpoints.Checkpointer(
-    checkpoints_dir=params.save_folder,
-    recoverables={
-        "model": params.model,
-        "optimizer": params.optimizer,
-        "scheduler": params.lr_annealing,
-        "normalizer": params.normalize,
-    },
-)
-modules = [params.model]
-if hasattr(params, "augmentation"):
-    modules.append(params.augmentation)
-asr_brain = ASR(
-    modules=modules,
-    optimizer=params.optimizer,
-    scheduler=params.lr_annealing,
-    saver=saver,
-)
-
-# Experiment
-=======
-# Experiment setup
->>>>>>> 0c457552
 prepare = TIMITPreparer(
     data_folder=params.data_folder,
     splits=["train", "dev", "test"],
@@ -123,8 +99,11 @@
 prepare()
 train_set = params.train_loader()
 valid_set = params.valid_loader()
+modules = [params.model]
+if hasattr(params, "augmentation"):
+    modules.append(params.augmentation)
 asr_brain = ASR(
-    modules=[params.model],
+    modules=modules,
     optimizer=params.optimizer,
     first_input=next(iter(train_set[0])),
 )
